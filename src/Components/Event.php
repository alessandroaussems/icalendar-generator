--- conflicted
+++ resolved
@@ -39,24 +39,12 @@
     /** @var bool */
     private $isFullDay = false;
 
-    public static function new(string $name = null): Event
+    public static function create(string $name = null): Event
     {
         return new self($name);
     }
 
     public function __construct(string $name = null)
-    {
-        $this->name = $name;
-        $this->uid = uniqid();
-        $this->created = new DateTimeImmutable();
-    }
-
-    public static function create(?string $name = null): Event
-    {
-        return new self($name);
-    }
-
-    public function __construct(?string $name = null)
     {
         $this->name = $name;
         $this->uid = uniqid();
@@ -77,14 +65,7 @@
         ];
     }
 
-<<<<<<< HEAD
     public function startsAt(DateTimeInterface $starts): Event
-=======
-
-
-
-    public function starts(DateTimeInterface $starts): Event
->>>>>>> 0bc3de81
     {
         $this->starts = $starts;
 
